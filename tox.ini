--- conflicted
+++ resolved
@@ -11,11 +11,7 @@
 
 commands =
     python setup.py check -m -s
-<<<<<<< HEAD
-    flake8 . --ignore=W503,E402 --exclude=medusa/service/grpc/medusa_pb2.py,.tox,venv
-=======
     flake8 . --ignore=W503,E402 --exclude=medusa/service/grpc/medusa_pb2.py,.tox,venv,build
->>>>>>> cd93e66d
     pytest --cov=medusa --cov-report=xml -v {posargs:tests/}
 
 [flake8]
